--- conflicted
+++ resolved
@@ -290,20 +290,10 @@
 
             # Check if the current chunk in pred and ground truth start or end
             correct_start_of_chunk, correct_end_of_chunk = compute_start_end_chunks(
-<<<<<<< HEAD
                 last_correct_tag, correct_tag, last_correct_type, correct_type)
 
             pred_start_of_chunk, pred_end_of_chunk = compute_start_end_chunks(
                 last_pred_tag, pred_tag, last_pred_type, pred_type)
-=======
-                                                            last_correct_tag, correct_tag,
-                                                            last_correct_type,
-                                                            correct_type)
-
-            pred_start_of_chunk, pred_end_of_chunk = compute_start_end_chunks(
-                                                      last_pred_tag, pred_tag,
-                                                      last_pred_type, pred_type)
->>>>>>> 22c91672
 
             if in_correct:
                 # If both chunks end, increment corrent count by 1
@@ -337,13 +327,9 @@
         if in_correct:
             correct_chunk_cnt += 1
 
-<<<<<<< HEAD
     precision, recall = compute_precision_recall(correct_chunk_cnt,
                                                  found_pred_cnt,
                                                  found_correct_cnt)
-=======
-    precision, recall = compute_precision_recall(correct_chunk_cnt, found_pred_cnt, found_correct_cnt)
->>>>>>> 22c91672
 
     if (precision + recall) > 0:
         f1_score = (2 * precision * recall) / (precision + recall)
